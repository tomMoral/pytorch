#include <ATen/native/BinaryOps.h>

#include <cmath>
#include <iostream>

#include <ATen/Dispatch.h>
#include <ATen/Parallel.h>
#include <ATen/cpu/vec256/functional.h>
#include <ATen/cpu/vec256/vec256.h>
#include <ATen/native/TensorIterator.h>
#include <ATen/native/cpu/Loops.h>
#include <ATen/native/Math.h>
#include <c10/macros/Macros.h>

namespace at {
namespace native {

namespace {

using namespace vec256;

// Note: Undefined behavior when performing addition is intentionally
// ignored.
void add_kernel(TensorIteratorBase& iter, Scalar alpha_scalar) {
  if (iter.dtype() == ScalarType::Bool) {
      using scalar_t = bool;
      auto alpha = alpha_scalar.to<scalar_t>();
      cpu_kernel(iter,
        [=](scalar_t a, scalar_t b) __ubsan_ignore_undefined__ -> scalar_t { return a + alpha * b; });
  } else {
    AT_DISPATCH_ALL_TYPES_AND_COMPLEX_AND2(kBFloat16, kHalf, iter.dtype(), "add_cpu/sub_cpu", [&]() {
      auto alpha = alpha_scalar.to<scalar_t>();
      auto alpha_vec = Vec256<scalar_t>(alpha);
      cpu_kernel_vec(iter,
        [=](scalar_t a, scalar_t b) __ubsan_ignore_undefined__ -> scalar_t { return a + alpha * b; },
        [=](Vec256<scalar_t> a, Vec256<scalar_t> b) __ubsan_ignore_undefined__ {
          return vec256::fmadd(b, alpha_vec, a);
        });
      });
  }
}

void add_clamp_kernel(TensorIterator& iter, Scalar alpha_scalar, Scalar min_val, Scalar max_val) {
  AT_DISPATCH_ALL_TYPES(iter.dtype(), "add_clamp_cpu", [&]() {
    auto alpha = alpha_scalar.to<scalar_t>();
    auto alpha_vec = Vec256<scalar_t>(alpha);
    auto min_scalar = min_val.to<scalar_t>();
    auto min_vec = Vec256<scalar_t>(min_scalar);
    auto max_scalar = max_val.to<scalar_t>();
    auto max_vec = Vec256<scalar_t>(max_scalar);
    cpu_kernel_vec(iter,
      [=](scalar_t a, scalar_t b) __ubsan_ignore_undefined__ -> scalar_t {
        return std::min(max_scalar, std::max(min_scalar, a + alpha * b));
      },
      [=](Vec256<scalar_t> a, Vec256<scalar_t> b) __ubsan_ignore_undefined__ {
        auto add_clamp_res = vec256::fmadd(b, alpha_vec, a);
        add_clamp_res = vec256::clamp_min(add_clamp_res, min_vec);
        add_clamp_res = vec256::clamp_max(add_clamp_res, max_vec);
        return add_clamp_res;
      });
    });
}

void atan2_kernel(TensorIterator& iter) {
  AT_DISPATCH_FLOATING_TYPES(iter.dtype(), "atan2_cpu", [&]() {
    cpu_kernel_vec(iter, [=](scalar_t a, scalar_t b) -> scalar_t {
    return std::atan2(a, b);
  },
    [=](Vec256<scalar_t> a, Vec256<scalar_t> b) {
      return a.atan2(b);
    });
  });
}

// Note: Undefined behavior when performing subtraction is intentionally
// ignored.
void sub_kernel(TensorIterator& iter, Scalar alpha_scalar) __ubsan_ignore_undefined__ {
  add_kernel(iter, -alpha_scalar);
}

void mul_kernel(TensorIterator& iter) {
  if (iter.dtype() == ScalarType::Bool) {
    cpu_kernel(iter, [=](bool a, bool b) -> bool { return a && b; });
  } else {
    AT_DISPATCH_ALL_TYPES_AND_COMPLEX_AND2(kBFloat16, kHalf, iter.dtype(), "mul_cpu", [&]() {
      cpu_kernel_vec(iter,
        [=](scalar_t a, scalar_t b) -> scalar_t { return a * b; },
        [=](Vec256<scalar_t> a, Vec256<scalar_t> b) {
          return a * b;
        });
    });
  }
}

void div_true_kernel(TensorIterator& iter) {
<<<<<<< HEAD
  AT_DISPATCH_FLOATING_AND_COMPLEX_TYPES_AND2(kBFloat16, kHalf, iter.common_dtype(), "div_true_cpu", [&]() {
=======
  AT_DISPATCH_FLOATING_AND_COMPLEX_TYPES_AND2(kBFloat16, kHalf, iter.common_dtype(), "div_cpu", [&]() {
>>>>>>> 28c5d90b
    cpu_kernel_vec(iter,
      [](scalar_t a, scalar_t b) __ubsan_ignore_float_divide_by_zero__ -> scalar_t {
        return a / b;
      },
      [](Vec256<scalar_t> a, Vec256<scalar_t> b) {
        return a / b;
      });
  });
}

void div_trunc_kernel(TensorIterator& iter) {
  const auto dtype = iter.common_dtype();
  if (isIntegralType(dtype, /*includeBool*/ false)) {
    // There's no SIMD integer division, so don't try to vectorize it.
    // TODO: if the divisor is a scalar, rewrite as multiplication by a constant.
    AT_DISPATCH_INTEGRAL_TYPES(dtype, "div_trunc_cpu", [&]() {
      cpu_kernel(iter, [](scalar_t a, scalar_t b) -> scalar_t {
        TORCH_CHECK(b != 0, "ZeroDivisionError");
        return a / b;
      });
    });
  } else {
    AT_DISPATCH_FLOATING_TYPES_AND2(kBFloat16, kHalf, dtype, "div_trunc_cpu", [&]() {
      cpu_kernel_vec(iter,
        [](scalar_t a, scalar_t b) __ubsan_ignore_float_divide_by_zero__ -> scalar_t {
          return std::trunc(a / b);
        },
        [](Vec256<scalar_t> a, Vec256<scalar_t> b) {
          return (a / b).trunc();
        });
    });
  }
}

// NOTE: [Floor Division in Python]
// Python's __floordiv__ operator is more complicated than just floor(a / b).
// It aims to maintain the property: a == (a // b) * b + remainder(a, b)
// which can otherwise fail due to rounding errors in the remainder.
// So, instead it is calculated as: a // b = (a - remainder(a, b)) / b
// With some additional fix-ups added to the result.
//
// For reference, see CPython's implementation:
// https://github.com/python/cpython/blob/ace008c531dd685a30c1dd68f9b5ba35f20171cf/Objects/floatobject.c#L636

void div_floor_kernel(TensorIterator& iter) {
  const auto dtype = iter.common_dtype();
  if (dtype == kByte) {
    // In the special case of unsigned integer division, floor division is
    // equivalent to truncation division (since the signs of the divisor and
    // dividend are always the same)
    return div_trunc_kernel(iter);
  } else if (isIntegralType(dtype, /*includeBool*/ false)) {
    // There's no SIMD integer division, so don't try to vectorize it.
    AT_DISPATCH_INTEGRAL_TYPES(dtype, "div_floor_cpu", [&]() {
      cpu_kernel(iter, [](scalar_t a, scalar_t b) -> scalar_t {
        TORCH_CHECK(b != 0, "ZeroDivisionError");
        if ((a < 0) != (b < 0)) {
          // Subtracts one from the results of truncation division if the
          // divisor and dividend have different sign(bit)s and the remainder of
          // the division is nonzero
          const auto quot = a / b;
          const auto rem = a % b;
          return rem ? quot - 1 : quot;
        }

        return a / b;
      });
    });
  } else {
    // See NOTE: [Floor Division in Python]
    AT_DISPATCH_FLOATING_TYPES_AND2(kBFloat16, kHalf, dtype, "div_floor_cpu", [&]() {
      cpu_kernel(iter,
          [](scalar_t a, scalar_t b) __ubsan_ignore_float_divide_by_zero__ -> scalar_t {
            auto mod = std::fmod(a, b);
            auto div = (a - mod) / b;
            if ((mod != 0) && (b < 0) != (mod < 0)) {
              div -= scalar_t(1);
            }

            scalar_t floordiv;
            if (div != 0) {
              floordiv = std::floor(div);
              if (div - floordiv > scalar_t(0.5)) {
                floordiv += scalar_t(1.0);
              }
            } else {
              floordiv = std::copysign(scalar_t(0), a / b);
            }
            return floordiv;
          });
    });
  }
}

void remainder_kernel(TensorIterator& iter) {
  if (isIntegralType(iter.common_dtype(), /*includeBool*/ false)) {
    AT_DISPATCH_INTEGRAL_TYPES(iter.common_dtype(), "remainder_cpu", [&]() {
      cpu_kernel(iter, [](scalar_t a, scalar_t b) -> scalar_t {
        TORCH_CHECK(b != 0, "ZeroDivisionError");
        scalar_t r = a % b;
        if ((r != 0) && ((r < 0) != (b < 0))) {
          r += b;
        }
        return r;
      });
    });
  } else {
    AT_DISPATCH_FLOATING_TYPES_AND_HALF(iter.common_dtype(), "remainder_cpu", [&]() {
      cpu_kernel_vec(iter,
        [=](scalar_t a, scalar_t b) __ubsan_ignore_float_divide_by_zero__ -> scalar_t {
          scalar_t mod = std::fmod(a, b);
          if ((mod != 0) && ((b < 0) != (mod < 0))) mod += b;
          return mod;
        },
        [=](Vec256<scalar_t> a, Vec256<scalar_t> b) {
          auto mod = a.fmod(b);
          const auto zero = Vec256<scalar_t>(0);
          auto mask = (mod != zero) & ((b < zero) ^ (mod < zero));
          return Vec256<scalar_t>::blendv(mod, mod + b, mask);
        });
    });
  }
}

void bitwise_and_kernel(TensorIterator& iter) {
  if (iter.dtype() == ScalarType::Bool) {
    cpu_kernel(
        iter,
        [](bool a, bool b) {
          return a && b;
        });
  } else {
    AT_DISPATCH_INTEGRAL_TYPES(iter.dtype(), "bitwise_and_cpu", [&]() {
      cpu_kernel_vec(
          iter,
          [](scalar_t a, scalar_t b) -> scalar_t {
            return a & b;
          },
          [](Vec256<scalar_t> a, Vec256<scalar_t> b) {
            return a & b;
          });
    });
  }
}

void bitwise_or_kernel(TensorIterator& iter) {
  if (iter.dtype() == ScalarType::Bool) {
    cpu_kernel(
        iter,
        [](bool a, bool b) {
          return a || b;
        });
  } else {
    AT_DISPATCH_INTEGRAL_TYPES(iter.dtype(), "bitwise_or_cpu", [&]() {
      cpu_kernel_vec(
          iter,
          [](scalar_t a, scalar_t b) -> scalar_t {
            return a | b;
          },
          [](Vec256<scalar_t> a, Vec256<scalar_t> b) {
            return a | b;
          });
    });
  }
}

void bitwise_xor_kernel(TensorIterator& iter) {
  if (iter.dtype() == ScalarType::Bool) {
    // Boolean type does not work with ^ (bitwise XOR) in C++. bitwise_xor wraps this operation for both Boolean and
    // integral types.
    cpu_kernel(
          iter,
          [](bool a, bool b) {
            return a != b;
          });
  } else {
    AT_DISPATCH_INTEGRAL_TYPES(iter.dtype(), "bitwise_xor_cpu", [&]() {
      cpu_kernel_vec(
          iter,
          [](scalar_t a, scalar_t b) -> scalar_t {
            return a ^ b;
          },
          [](Vec256<scalar_t> a, Vec256<scalar_t> b) {
            return a ^ b;
          });
    });
  }
}

void lshift_kernel(TensorIterator& iter) {
  if (iter.dtype() == ScalarType::Float || iter.dtype() == ScalarType::Double) {
    AT_DISPATCH_FLOATING_TYPES(iter.dtype(), "lshift_cpu", [&]() {
      auto base_vec = Vec256<scalar_t>((scalar_t)(2));
      cpu_kernel_vec(
        iter,
        [=](scalar_t a, scalar_t b) -> scalar_t {
          return a * std::pow((scalar_t)(2), b);
        },
        [=](Vec256<scalar_t> a, Vec256<scalar_t> b) {
          return a * base_vec.pow(b);
      });
    });
  } else {
    AT_DISPATCH_INTEGRAL_TYPES(iter.dtype(), "lshift_cpu", [&]() {
      cpu_kernel(iter,
        [](scalar_t a, scalar_t b) -> scalar_t {
          return static_cast<std::make_unsigned_t<scalar_t>>(a) << b;
      });
    });
  }
}

void logical_and_kernel(TensorIterator& iter) {
  // See Note [special-case bool outputs]
  if (iter.dtype() == ScalarType::Bool) {
    AT_DISPATCH_ALL_TYPES_AND_COMPLEX_AND3(kBool, kBFloat16, kHalf, iter.common_dtype(), "logical_and_cpu", [&]() {
      cpu_kernel(iter,
        [](scalar_t a, scalar_t b) -> bool {
          return a && b;
        });
    });
  } else {
    AT_DISPATCH_ALL_TYPES_AND_COMPLEX_AND2(kBFloat16, kHalf, iter.common_dtype(), "logical_and_cpu", [&]() {
      cpu_kernel(iter,
        [](scalar_t a, scalar_t b) -> scalar_t {
          return static_cast<scalar_t>(a && b);
        });
    });
  }
}

void logical_or_kernel(TensorIterator& iter) {
  // See Note [special-case bool outputs]
  if (iter.dtype() == ScalarType::Bool) {
    AT_DISPATCH_ALL_TYPES_AND_COMPLEX_AND3(kBool, kBFloat16, kHalf, iter.common_dtype(), "logical_or_cpu", [&]() {
      cpu_kernel(iter,
        [](scalar_t a, scalar_t b) -> bool {
          return a || b;
        });
    });
  } else {
    AT_DISPATCH_ALL_TYPES_AND_COMPLEX_AND3(kBool, kBFloat16, kHalf, iter.common_dtype(), "logical_or_cpu", [&]() {
      cpu_kernel(iter,
        [](scalar_t a, scalar_t b) -> scalar_t {
          return static_cast<scalar_t>(a || b);
        });
    });
  }
}

void logical_xor_kernel(TensorIterator& iter) {
  // See Note [special-case bool outputs]
  if (iter.dtype() == ScalarType::Bool) {
    AT_DISPATCH_ALL_TYPES_AND_COMPLEX_AND3(kBool, kBFloat16, kHalf, iter.common_dtype(), "logical_xor_cpu", [&]() {
      cpu_kernel(iter,
        [](scalar_t a, scalar_t b) -> bool {
          return bool(a) != bool(b);
        });
    });
  } else {
    AT_DISPATCH_ALL_TYPES_AND_COMPLEX_AND2(kBFloat16, kHalf, iter.common_dtype(), "logical_xor_cpu", [&]() {
      cpu_kernel(iter,
        [](scalar_t a, scalar_t b) -> scalar_t {
          return static_cast<scalar_t>(bool(a) != bool(b));
        });
    });
  }
}

void rshift_kernel(TensorIterator& iter) {
  if (iter.dtype() == ScalarType::Float || iter.dtype() == ScalarType::Double) {
    AT_DISPATCH_FLOATING_TYPES(iter.dtype(), "rshift_cpu", [&]() {
      auto base_vec = Vec256<scalar_t>((scalar_t)(2));
      cpu_kernel_vec(
        iter,
        [=](scalar_t a, scalar_t b) -> scalar_t {
          return a / std::pow((scalar_t)(2), b);
        },
        [=](Vec256<scalar_t> a, Vec256<scalar_t> b) {
          return a / base_vec.pow(b);
      });
    });
  } else {
    AT_DISPATCH_INTEGRAL_TYPES(iter.dtype(), "rshift_cpu", [&]() {
      cpu_kernel(iter,
        [](scalar_t a, scalar_t b) -> scalar_t {
          return a >> b;
        });
    });
  }
}

void lt_kernel(TensorIterator& iter) {
  // See Note [special-case bool outputs]
  if (iter.dtype() == ScalarType::Bool) {
    AT_DISPATCH_ALL_TYPES_AND3(kBool, kBFloat16, kHalf, iter.common_dtype(), "lt_cpu", [&]() {
      cpu_kernel(iter,
        [](scalar_t a, scalar_t b) -> bool {
          return a < b;
        });
    });
  } else {
    AT_DISPATCH_ALL_TYPES_AND2(kBFloat16, kHalf, iter.common_dtype(), "lt_cpu", [&]() {
      cpu_kernel_vec(
        iter,
        [](scalar_t a, scalar_t b) -> scalar_t {
          return a < b;
        },
        [](Vec256<scalar_t> a, Vec256<scalar_t> b) -> Vec256<scalar_t> {
          return a.lt(b);
        });
    });
  }
}

void le_kernel(TensorIterator& iter) {
  // See Note [special-case bool outputs]
  if (iter.dtype() == ScalarType::Bool) {
    AT_DISPATCH_ALL_TYPES_AND3(kBool, kBFloat16, kHalf, iter.common_dtype(), "le_cpu", [&]() {
      cpu_kernel(iter,
        [](scalar_t a, scalar_t b) -> bool {
          return a <= b;
        });
    });
  } else {
    AT_DISPATCH_ALL_TYPES_AND2(kBFloat16, kHalf, iter.common_dtype(), "le_cpu", [&]() {
      cpu_kernel_vec(
        iter,
        [](scalar_t a, scalar_t b) -> scalar_t {
          return a <= b;
        },
        [](Vec256<scalar_t> a, Vec256<scalar_t> b) -> Vec256<scalar_t> {
          return a.le(b);
        });
    });
  }
}

void gt_kernel(TensorIterator& iter) {
  // See Note [special-case bool outputs]
  if (iter.dtype() == ScalarType::Bool) {
    AT_DISPATCH_ALL_TYPES_AND3(kBool, kBFloat16, kHalf, iter.common_dtype(), "gt_cpu", [&]() {
      cpu_kernel(iter,
        [](scalar_t a, scalar_t b) -> bool {
          return a > b;
        });
    });
  } else {
    AT_DISPATCH_ALL_TYPES_AND2(kBFloat16, kHalf, iter.common_dtype(), "gt_cpu", [&]() {
      cpu_kernel_vec(
        iter,
        [](scalar_t a, scalar_t b) -> scalar_t {
          return a > b;
        },
        [](Vec256<scalar_t> a, Vec256<scalar_t> b) -> Vec256<scalar_t> {
          return a.gt(b);
        });
    });
  }
}

void ge_kernel(TensorIterator& iter) {
  // See Note [special-case bool outputs]
  if (iter.dtype() == ScalarType::Bool) {
    AT_DISPATCH_ALL_TYPES_AND3(kBool, kBFloat16, kHalf, iter.common_dtype(), "ge_cpu", [&]() {
      cpu_kernel(iter,
        [](scalar_t a, scalar_t b) -> bool {
          return a >= b;
        });
    });
  } else {
    AT_DISPATCH_ALL_TYPES_AND2(kBFloat16, kHalf, iter.common_dtype(), "ge_cpu", [&]() {
      cpu_kernel_vec(
        iter,
        [](scalar_t a, scalar_t b) -> scalar_t {
          return a >= b;
        },
        [](Vec256<scalar_t> a, Vec256<scalar_t> b) -> Vec256<scalar_t> {
          return a.ge(b);
        });
    });
  }
}

void eq_kernel(TensorIterator& iter) {
  // See Note [special-case bool outputs]
  if (iter.dtype() == ScalarType::Bool) {
    AT_DISPATCH_ALL_TYPES_AND_COMPLEX_AND3(kBool, kBFloat16, kHalf, iter.common_dtype(), "eq_cpu", [&]() {
      cpu_kernel(iter,
        [](scalar_t a, scalar_t b) -> bool {
          return a == b;
        });
    });
  } else {
    AT_DISPATCH_ALL_TYPES_AND_COMPLEX_AND2(kBFloat16, kHalf, iter.common_dtype(), "eq_cpu", [&]() {
      cpu_kernel_vec(
        iter,
        [](scalar_t a, scalar_t b) -> scalar_t {
          return a == b;
        },
        [](Vec256<scalar_t> a, Vec256<scalar_t> b) -> Vec256<scalar_t> {
          return a.eq(b);
        });
    });
  }
}

void ne_kernel(TensorIterator& iter) {
  // See Note [special-case bool outputs]
  if (iter.dtype() == ScalarType::Bool) {
    AT_DISPATCH_ALL_TYPES_AND_COMPLEX_AND3(kBool, kBFloat16, kHalf, iter.common_dtype(), "ne_cpu", [&]() {
      cpu_kernel(iter,
        [](scalar_t a, scalar_t b) -> bool {
          return a != b;
        });
    });
  } else {
    AT_DISPATCH_ALL_TYPES_AND_COMPLEX_AND2(kBFloat16, kHalf, iter.common_dtype(), "ne_cpu", [&]() {
      cpu_kernel_vec(
        iter,
        [](scalar_t a, scalar_t b) -> scalar_t {
          return a != b;
        },
        [](Vec256<scalar_t> a, Vec256<scalar_t> b) -> Vec256<scalar_t> {
          return a.ne(b);
        });
    });
  }
}

void maximum_kernel(TensorIterator& iter) {
  if (iter.dtype() == ScalarType::Bool) {
    cpu_kernel(iter,
      [](bool a, bool b) -> bool {
        return a || b;
      });
  } else if (isIntegralType(iter.dtype(), /*includeBool=*/ false)) {
    AT_DISPATCH_INTEGRAL_TYPES(iter.dtype(), "maximum_cpu", [&]() {
      cpu_kernel_vec(iter,
        [](scalar_t a, scalar_t b) -> scalar_t { return std::max(a, b); },
        [](Vec256<scalar_t> a, Vec256<scalar_t> b) { return at::vec256::maximum(a, b); });
    });
  } else {
    AT_DISPATCH_FLOATING_TYPES_AND2(at::ScalarType::Half, at::ScalarType::BFloat16, iter.dtype(), "maximum_cpu", [&]() {
      cpu_kernel_vec(iter,
        [](scalar_t a, scalar_t b) -> scalar_t {
          if (a != a || b != b) {
            return std::numeric_limits<scalar_t>::quiet_NaN();
          } else {
            return std::max(a, b);
          }
        },
        [](Vec256<scalar_t> a, Vec256<scalar_t> b) { return at::vec256::maximum(a, b); });
    });
  }
}

void minimum_kernel(TensorIterator& iter) {
  if (iter.dtype() == ScalarType::Bool) {
    cpu_kernel(iter,
      [](bool a, bool b) -> bool {
        return a && b;
      });
  } else if (isIntegralType(iter.dtype(), /*includeBool=*/ false)) {
    AT_DISPATCH_INTEGRAL_TYPES(iter.dtype(), "minimum_cpu", [&]() {
      cpu_kernel_vec(iter,
        [](scalar_t a, scalar_t b) -> scalar_t { return std::min(a, b); },
        [](Vec256<scalar_t> a, Vec256<scalar_t> b) { return at::vec256::minimum(a, b); });
    });
  } else {
    AT_DISPATCH_FLOATING_TYPES_AND2(at::ScalarType::Half, at::ScalarType::BFloat16, iter.dtype(), "minimum_cpu", [&]() {
      cpu_kernel_vec(iter,
        [](scalar_t a, scalar_t b) -> scalar_t {
          if (a != a || b != b) {
            return std::numeric_limits<scalar_t>::quiet_NaN();
          } else {
            return std::min(a, b);
          }
        },
        [](Vec256<scalar_t> a, Vec256<scalar_t> b) { return at::vec256::minimum(a, b); });
    });
  }
}

void fmax_kernel(TensorIterator& iter) {
  if (isFloatingType(iter.common_dtype())) {
    AT_DISPATCH_FLOATING_TYPES_AND2(at::ScalarType::Half, at::ScalarType::BFloat16, iter.common_dtype(), "fmax_cpu", [&]() {
      cpu_kernel(iter,
        [](scalar_t a, scalar_t b) -> scalar_t {
          return std::fmax(a, b);
        });
    });
  } else {
    maximum_kernel(iter);
  }
}

void fmin_kernel(TensorIterator& iter) {
  if (isFloatingType(iter.common_dtype())) {
    AT_DISPATCH_FLOATING_TYPES_AND2(at::ScalarType::Half, at::ScalarType::BFloat16, iter.common_dtype(), "fmin_cpu", [&]() {
      cpu_kernel(iter,
        [](scalar_t a, scalar_t b) -> scalar_t {
          return std::fmin(a, b);
        });
    });
  } else {
    minimum_kernel(iter);
  }
}

void smooth_l1_kernel(TensorIterator& iter, double beta) {
  AT_DISPATCH_FLOATING_TYPES_AND2(
        kBFloat16, kHalf, iter.dtype(), "smooth_l1_cpu", [&]() {
        using Vec = Vec256<scalar_t>;
        const scalar_t beta_val(beta);
        const Vec beta_val_vec(beta_val);
        const Vec point_five_vec(static_cast<scalar_t>(0.5));
        cpu_kernel_vec(
            iter,
            [&beta_val](scalar_t a, scalar_t b) -> scalar_t {
              auto z = std::abs(a - b);
              return z < beta_val
                  ? static_cast<scalar_t>(0.5) * z * z / beta_val
                  : z - static_cast<scalar_t>(0.5) * beta_val;
            },
            [&beta_val_vec, &point_five_vec](Vec a, Vec b) {
              auto z = (a - b).abs();
              return Vec::blendv(
                  point_five_vec * z * z / beta_val_vec, z - point_five_vec * beta_val_vec, z >= beta_val_vec);
            });
      });
}

void sigmoid_backward_kernel(TensorIterator& iter) {
  AT_DISPATCH_FLOATING_TYPES_AND2(kBFloat16, kHalf, iter.dtype(), "sigmoid_backward_cpu", [&]() {
    auto one_vec = Vec256<scalar_t>((scalar_t)(1));
    cpu_kernel_vec(iter,
      [=](scalar_t a, scalar_t b) -> scalar_t {
        return a * (scalar_t(1) - b) * b;
      },
      [=](Vec256<scalar_t> a, Vec256<scalar_t> b) {
        return a * (one_vec - b) * b;
      });
  });
}

void logit_backward_kernel(TensorIterator& iter, Scalar eps_scalar) {
  AT_DISPATCH_FLOATING_TYPES_AND(
      kBFloat16, iter.dtype(), "logit_backward_cpu", [&]() {
        const scalar_t eps = eps_scalar.to<scalar_t>();
        const Vec256<scalar_t> kZeroVec(scalar_t(0));
        const Vec256<scalar_t> kOneVec(scalar_t(1));
        if (eps < scalar_t(0)) {
          const Vec256<scalar_t> kNanVec(
              std::numeric_limits<scalar_t>::quiet_NaN());
          cpu_kernel_vec(
              iter,
              [](scalar_t dy, scalar_t x) {
                return (x < scalar_t(0) || x > scalar_t(1))
                    ? std::numeric_limits<scalar_t>::quiet_NaN()
                    : ((x == scalar_t(0) || x == scalar_t(1))
                           ? (dy * std::numeric_limits<scalar_t>::infinity())
                           : (dy / (x * (scalar_t(1) - x))));
              },
              [kZeroVec, kOneVec, kNanVec](
                  Vec256<scalar_t> dy_vec, Vec256<scalar_t> x_vec) {
                return Vec256<scalar_t>::blendv(
                    kNanVec,
                    dy_vec / (x_vec * (kOneVec - x_vec)),
                    (x_vec >= kZeroVec) & (x_vec <= kOneVec));
              });
        } else {
          const scalar_t lo = eps;
          const scalar_t hi = scalar_t(1) - eps;
          const Vec256<scalar_t> lo_vec(lo);
          const Vec256<scalar_t> hi_vec(hi);
          cpu_kernel_vec(
              iter,
              [lo, hi](scalar_t dy, scalar_t x) {
                return (x < lo || x > hi)
                    ? scalar_t(0)
                    : ((x == scalar_t(0) || x == scalar_t(1))
                           ? dy * std::numeric_limits<scalar_t>::infinity()
                           : dy / (x * (scalar_t(1) - x)));
              },
              [kZeroVec, kOneVec, lo_vec, hi_vec](
                  Vec256<scalar_t> dy_vec, Vec256<scalar_t> x_vec) {
                return Vec256<scalar_t>::blendv(
                    kZeroVec,
                    dy_vec / (x_vec * (kOneVec - x_vec)),
                    (x_vec >= lo_vec) & (x_vec <= hi_vec));
              });
        }
      });
}

void tanh_backward_kernel(TensorIterator& iter) {
  if (isComplexType(iter.dtype())) {
    AT_DISPATCH_COMPLEX_TYPES(iter.dtype(), "tanh_backward_cpu", [&]() {
      auto one_vec = Vec256<scalar_t>(scalar_t{1});
    cpu_kernel_vec(
      iter,
      [=](scalar_t a, scalar_t b) -> scalar_t {
        return a * std::conj(scalar_t{1} - b * b);
      },
      [=](Vec256<scalar_t> a, Vec256<scalar_t> b) {
        return a * (one_vec - b * b).conj();
      });
  });
  } else {
    AT_DISPATCH_FLOATING_TYPES(iter.dtype(), "tanh_backward_cpu", [&]() {
      auto one_vec = Vec256<scalar_t>(scalar_t{1});
      cpu_kernel_vec(
        iter,
        [=](scalar_t a, scalar_t b) -> scalar_t {
          return a * (scalar_t{1} - b * b);
        },
        [=](Vec256<scalar_t> a, Vec256<scalar_t> b) {
          return a * (one_vec - b * b);
        });
    });
  }
}

void mse_kernel(TensorIterator& iter) {
  if (iter.dtype() == ScalarType::Half) {
    TORCH_WARN_ONCE("Applying the CPU mse kernel on half-type tensors. "
                    "This may be slower than using float or double-type tensors.");
  }

  AT_DISPATCH_FLOATING_TYPES_AND_HALF(iter.dtype(), "mse_cpu", [&]() {
    cpu_kernel_vec(iter,
      [=](scalar_t a, scalar_t b) -> scalar_t {
        auto diff = a - b;
        return diff * diff;
      },
      [=](Vec256<scalar_t> a, Vec256<scalar_t> b) {
      auto diff =  a - b;
      return diff * diff;
      });
  });
}

void fmod_kernel(TensorIterator& iter) {
  if (isIntegralType(iter.common_dtype(), /*includeBool=*/ false)) {
    AT_DISPATCH_INTEGRAL_TYPES(iter.common_dtype(), "fmod_cpu", [&]() {
      cpu_kernel(iter, [=](scalar_t x, scalar_t d) -> scalar_t {
        TORCH_CHECK(d != 0, "ZeroDivisionError");
        return x % d;
      });
    });
  } else {
    AT_DISPATCH_FLOATING_TYPES_AND(kHalf, iter.common_dtype(), "fmod_cpu", [&]() {
      cpu_kernel_vec(
        iter,
        [](scalar_t x, scalar_t d) -> scalar_t {
          return std::fmod(x, d);
        },
        [](Vec256<scalar_t> x, Vec256<scalar_t> d) {
          return x.fmod(d);
        });
    });
  }
}

void logaddexp_kernel(TensorIterator& iter) {
  AT_DISPATCH_FLOATING_TYPES(iter.dtype(), "logaddexp_cpu", [&]() {
    cpu_kernel_vec(
        iter,
        [=](scalar_t a, scalar_t b) -> scalar_t {
          if (std::isinf(a) && a == b) {
            return a;
          } else {
            scalar_t m = std::max(a, b);
            return m + std::log((scalar_t)(1.0) + std::exp(-std::abs(a - b)));
          }
        },
        [=](Vec256<scalar_t> a, Vec256<scalar_t> b) {
          Vec256<scalar_t> inf(std::numeric_limits<scalar_t>::infinity());
          Vec256<scalar_t> one(1.0);
          Vec256<scalar_t> m = maximum(a, b);
          return Vec256<scalar_t>::blendv(
              m + (one + (a - b).abs().neg().exp()).log(),
              a,
              (a == b) & (a.abs() == inf));
        });
  });
}

void logaddexp2_kernel(TensorIterator& iter) {
  AT_DISPATCH_FLOATING_TYPES(iter.dtype(), "logaddexp2_cpu", [&]() {
    cpu_kernel_vec(
        iter,
        [=](scalar_t a, scalar_t b) -> scalar_t {
          if (std::isinf(a) && a == b) {
            return a;
          } else {
            scalar_t m = std::max(a, b);
            return m + std::log2((scalar_t)(1.0) + std::pow((scalar_t)(2), -std::abs(a - b)));
          }
        },
        [=](Vec256<scalar_t> a, Vec256<scalar_t> b) {
          Vec256<scalar_t> inf(std::numeric_limits<scalar_t>::infinity());
          Vec256<scalar_t> one(1.0);
          Vec256<scalar_t> two(2.0);
          Vec256<scalar_t> m = maximum(a, b);
          return Vec256<scalar_t>::blendv(
              m + (one + two.pow((a - b).abs().neg())).log2(),
              a,
              (a == b) & (a.abs() == inf));
        });
  });
}

void gcd_kernel(TensorIterator& iter) {
  AT_DISPATCH_INTEGRAL_TYPES(iter.dtype(), "gcd_cpu", [&]() {
      cpu_kernel(
          iter,
          [](scalar_t a, scalar_t b) -> scalar_t {
            return calc_gcd(a, b);
          });
    });
}

void lcm_kernel(TensorIterator& iter) {
  AT_DISPATCH_INTEGRAL_TYPES(iter.dtype(), "lcm_cpu", [&]() {
      cpu_kernel(
          iter,
          [](scalar_t a, scalar_t b) -> scalar_t {
            scalar_t g = calc_gcd(a, b);
            return (g == 0) ? 0 : std::abs(a / g * b);
          });
    });
}

void hypot_kernel(TensorIterator& iter) {
  AT_DISPATCH_FLOATING_TYPES_AND(kBFloat16, iter.dtype(), "hypot_cpu", [&]() {
    cpu_kernel_vec(
        iter,
        [=](scalar_t a, scalar_t b) -> scalar_t {
            return std::hypot(a, b);
        },
        [=](Vec256<scalar_t> a, Vec256<scalar_t> b) {
            return a.hypot(b);
        });
  });
}

void igamma_kernel(TensorIterator& iter) {
  AT_DISPATCH_FLOATING_TYPES_AND2(kHalf, kBFloat16, iter.dtype(), "igamma_cpu", [&]() {
    cpu_kernel_vec(
        iter,
        [=](scalar_t a, scalar_t b) -> scalar_t {
            return calc_igamma(a, b);
        },
        [=](Vec256<scalar_t> a, Vec256<scalar_t> b) {
            return a.igamma(b);
        });
  });
}

void igammac_kernel(TensorIterator& iter) {
  AT_DISPATCH_FLOATING_TYPES_AND2(kHalf, kBFloat16, iter.dtype(), "igammac_cpu", [&]() {
    cpu_kernel_vec(
        iter,
        [=](scalar_t a, scalar_t b) -> scalar_t {
            return calc_igammac(a, b);
        },
        [=](Vec256<scalar_t> a, Vec256<scalar_t> b) {
            return a.igammac(b);
        });
  });
}

void nextafter_kernel(TensorIterator& iter) {
  AT_DISPATCH_FLOATING_TYPES(iter.dtype(), "nextafter_cpu", [&]() {
    cpu_kernel_vec(
        iter,
        [=](scalar_t a, scalar_t b) -> scalar_t {
            return std::nextafter(a, b);
        },
        [=](Vec256<scalar_t> a, Vec256<scalar_t> b) {
            return a.nextafter(b);
        });
  });
}

void heaviside_kernel(TensorIterator& iter) {
  AT_DISPATCH_ALL_TYPES_AND3(kHalf, kBool, kBFloat16, iter.dtype(), "heaviside_cpu", [&]() {
    cpu_kernel(iter, [](scalar_t a, scalar_t b) -> scalar_t {
        return a == 0 ? b : static_cast<scalar_t>(a > 0);
    });
  });
}

template<typename T>
T copysign(T a, T b) {
  return std::copysign(a, b);
}

// Implement copysign for half precision floats using bit ops
// Sign is the most significant bit for both half and bfloat16 types
template<>
c10::Half copysign(c10::Half a, c10::Half b) {
  return c10::Half((a.x&0x7fff) | (b.x&0x8000), c10::Half::from_bits());
}

template<>
c10::BFloat16 copysign(c10::BFloat16 a, c10::BFloat16 b) {
   return c10::BFloat16((a.x&0x7fff) | (b.x&0x8000), c10::BFloat16::from_bits());
}

void copysign_kernel(TensorIterator& iter) {
  AT_DISPATCH_FLOATING_TYPES_AND2(kBFloat16, kHalf, iter.common_dtype(), "copysign_cpu", [&]() {
    cpu_kernel(iter, [](scalar_t a, scalar_t b) -> scalar_t {
        return copysign(a, b);
    });
  });
}

void xlogy_kernel(TensorIterator& iter) {
  AT_DISPATCH_FLOATING_TYPES_AND2(kBFloat16, kHalf, iter.common_dtype(), "xlogy_cpu", [&]() {
    cpu_kernel(iter, [](scalar_t x, scalar_t y) -> scalar_t {
      if (at::_isnan(y)){
        return NAN;
      }
      if (x == 0){
        return 0;
      }
      return x * std::log(y);
    });
  });
}

} // namespace

REGISTER_DISPATCH(add_stub, &add_kernel);
REGISTER_DISPATCH(add_clamp_stub, &add_clamp_kernel);
REGISTER_DISPATCH(sub_stub, &sub_kernel);
REGISTER_DISPATCH(mul_stub, &mul_kernel);
REGISTER_DISPATCH(div_true_stub, &div_true_kernel);
REGISTER_DISPATCH(div_trunc_stub, &div_trunc_kernel);
REGISTER_DISPATCH(div_floor_stub, &div_floor_kernel);
REGISTER_DISPATCH(remainder_stub, &remainder_kernel);
REGISTER_DISPATCH(atan2_stub, &atan2_kernel);
REGISTER_DISPATCH(bitwise_and_stub, &bitwise_and_kernel);
REGISTER_DISPATCH(bitwise_or_stub, &bitwise_or_kernel);
REGISTER_DISPATCH(bitwise_xor_stub, &bitwise_xor_kernel);
REGISTER_DISPATCH(lshift_stub, &lshift_kernel);
REGISTER_DISPATCH(rshift_stub, &rshift_kernel);
REGISTER_DISPATCH(logical_xor_stub, &logical_xor_kernel);
REGISTER_DISPATCH(logical_and_stub, &logical_and_kernel);
REGISTER_DISPATCH(logical_or_stub, &logical_or_kernel);
REGISTER_DISPATCH(lt_stub, &lt_kernel);
REGISTER_DISPATCH(le_stub, &le_kernel);
REGISTER_DISPATCH(gt_stub, &gt_kernel);
REGISTER_DISPATCH(ge_stub, &ge_kernel);
REGISTER_DISPATCH(eq_stub, &eq_kernel);
REGISTER_DISPATCH(ne_stub, &ne_kernel);
REGISTER_DISPATCH(maximum_stub, &maximum_kernel);
REGISTER_DISPATCH(minimum_stub, &minimum_kernel);
REGISTER_DISPATCH(fmax_stub, &fmax_kernel);
REGISTER_DISPATCH(fmin_stub, &fmin_kernel);
REGISTER_DISPATCH(smooth_l1_stub, &smooth_l1_kernel);
REGISTER_DISPATCH(sigmoid_backward_stub, &sigmoid_backward_kernel);
REGISTER_DISPATCH(logit_backward_stub, &logit_backward_kernel);
REGISTER_DISPATCH(tanh_backward_stub, &tanh_backward_kernel);
REGISTER_DISPATCH(mse_stub, &mse_kernel);
REGISTER_DISPATCH(fmod_stub, &fmod_kernel);
REGISTER_DISPATCH(logaddexp_stub, &logaddexp_kernel);
REGISTER_DISPATCH(logaddexp2_stub, &logaddexp2_kernel);
REGISTER_DISPATCH(gcd_stub, &gcd_kernel);
REGISTER_DISPATCH(lcm_stub, &lcm_kernel);
REGISTER_DISPATCH(hypot_stub, &hypot_kernel);
REGISTER_DISPATCH(igamma_stub, &igamma_kernel);
REGISTER_DISPATCH(igammac_stub, &igammac_kernel);
REGISTER_DISPATCH(nextafter_stub, &nextafter_kernel);
REGISTER_DISPATCH(heaviside_stub, &heaviside_kernel);
REGISTER_DISPATCH(copysign_stub, &copysign_kernel);
REGISTER_DISPATCH(xlogy_stub, &xlogy_kernel);

} // namespace native
} // namespace at<|MERGE_RESOLUTION|>--- conflicted
+++ resolved
@@ -93,11 +93,7 @@
 }
 
 void div_true_kernel(TensorIterator& iter) {
-<<<<<<< HEAD
-  AT_DISPATCH_FLOATING_AND_COMPLEX_TYPES_AND2(kBFloat16, kHalf, iter.common_dtype(), "div_true_cpu", [&]() {
-=======
   AT_DISPATCH_FLOATING_AND_COMPLEX_TYPES_AND2(kBFloat16, kHalf, iter.common_dtype(), "div_cpu", [&]() {
->>>>>>> 28c5d90b
     cpu_kernel_vec(iter,
       [](scalar_t a, scalar_t b) __ubsan_ignore_float_divide_by_zero__ -> scalar_t {
         return a / b;
