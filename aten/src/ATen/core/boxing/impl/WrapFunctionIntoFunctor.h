#pragma once

#include <c10/core/CompileTimeFunctionPointer.h>

namespace c10 {
namespace impl {
  namespace detail {
    template<class FuncPtr, class ReturnType, class ParameterList> class WrapFunctionIntoFunctor_ {};
    template<class FuncPtr, class ReturnType, class... Parameters>
    class WrapFunctionIntoFunctor_<FuncPtr, ReturnType, guts::typelist::typelist<Parameters...>> final : public c10::OperatorKernel {
    public:
<<<<<<< HEAD
      // Note: benchmarks showed that this function wasn't getting inlined during calls to at::empty
=======
>>>>>>> 35398593
      C10_ALWAYS_INLINE decltype(auto) operator()(Parameters... args) {
        return (*FuncPtr::func_ptr())(std::forward<Parameters>(args)...);
      }
    };
  }

  // WrapFunctionIntoFunctor: Wraps a compile time function pointer into a kernel functor.
  // Since it is a compile time function pointer, many compilers can inline it
  // into the wrapper and you don't get any performance overhead for wrapping.
  template<class FuncPtr>
  struct WrapFunctionIntoFunctor final {
    static_assert(c10::is_compile_time_function_pointer<FuncPtr>::value, "WrapFunctionIntoFunctor can only wrap functions created with TORCH_FN.");
    using type = detail::WrapFunctionIntoFunctor_<
        FuncPtr,
        typename guts::function_traits<typename FuncPtr::FuncType>::return_type,
        typename guts::function_traits<typename FuncPtr::FuncType>::parameter_types
    >;
  };
}

}<|MERGE_RESOLUTION|>--- conflicted
+++ resolved
@@ -9,10 +9,6 @@
     template<class FuncPtr, class ReturnType, class... Parameters>
     class WrapFunctionIntoFunctor_<FuncPtr, ReturnType, guts::typelist::typelist<Parameters...>> final : public c10::OperatorKernel {
     public:
-<<<<<<< HEAD
-      // Note: benchmarks showed that this function wasn't getting inlined during calls to at::empty
-=======
->>>>>>> 35398593
       C10_ALWAYS_INLINE decltype(auto) operator()(Parameters... args) {
         return (*FuncPtr::func_ptr())(std::forward<Parameters>(args)...);
       }
