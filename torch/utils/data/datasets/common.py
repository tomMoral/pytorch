--- conflicted
+++ resolved
@@ -7,54 +7,6 @@
 from typing import List, Union, Iterable, Any, Callable
 from io import BufferedIOBase
 
-<<<<<<< HEAD
-
-class StreamWrapper:
-    # this is a wrapper class which wraps streaming handle
-    def __init__(self, stream):
-        # if input is a StreamWrapper already, then transfer ownership
-        if isinstance(stream, StreamWrapper):
-            self.stream = stream()
-            stream.reset()
-        # only accept streaming obj
-        elif isinstance(stream, BufferedIOBase):
-            self.stream = stream
-        else:
-            warnings.warn("StreamWrapper can only wrap BufferedIOBase based obj, but got {}".format(type(stream)))
-            raise TypeError
-
-    def reset(self):
-        # behavior is undefined if calling any method other than close() after reset() is called
-        self.stream = None
-
-    def read(self, *args, **kw):
-        # put type ignore here to avoid mypy complaining too many args
-        res = self.stream.read(*args, **kw)  # type: ignore
-        return res
-
-    def close(self):
-        if self.stream:
-            self.stream.close()
-
-    def __del__(self):
-        self.close()
-
-    def __call__(self):
-        return self.stream
-
-    def seekable(self):
-        return hasattr(self.stream, "seekable") and self.stream.seekable()
-
-    def seek(self, *args, **kw):
-        # call seakable() first to make sure this stream support seek()
-        # put type ignore here to avoid mypy complaining too many args
-        self.stream.seek(*args, **kw)  # type: ignore
-
-    def tell(self):
-        return self.stream.tell()
-
-=======
->>>>>>> 11c99d14
 
 def match_masks(name : str, masks : Union[str, List[str]]) -> bool:
     # empty mask matches any input name
@@ -158,14 +110,8 @@
             warnings.warn("Unable to reset the non-tarfile stream {}, abort!".format(pathname))
             raise e
         binary_stream.seek(0)
-<<<<<<< HEAD
-
-    # yield original pathname binary tuple if the binary stream is not a zip stream
-    yield (pathname, StreamWrapper(binary_stream))
-=======
     # yield original pathname binary tuple if the binary stream is not a tar stream
     yield (pathname, binary_stream)
->>>>>>> 11c99d14
 
 
 def extract_files_from_single_zip_pathname_binary(
@@ -182,7 +128,7 @@
                     continue
 
                 inner_pathname = os.path.normpath(os.path.join(pathname, zipinfo.filename))
-                yield (inner_pathname, StreamWrapper(zips.open(zipinfo)))
+                yield (inner_pathname, zips.open(zipinfo))
             return
     except zipfile.BadZipFile as e:
         # Note: We have no way to verify whether a non-seekable stream (eg. PIPE stream) is zip without
@@ -192,6 +138,5 @@
             warnings.warn("Unable to reset the non-zip stream {}, skip!".format(pathname))
             raise e
         binary_stream.seek(0)
-
     # yield original pathname binary tuple if the binary stream is not a zip stream
-    yield (pathname, StreamWrapper(binary_stream))+    yield (pathname, binary_stream)