--- conflicted
+++ resolved
@@ -21,7 +21,7 @@
 
 # Credits:  classy_vision/generic/distributed_util.py
 def _recursive_copy_to_device(value: Any, non_blocking: bool, device: torch.device) -> Any:
-    """
+    r"""
     Recursively searches lists, tuples, dicts and copies tensors to device if
     possible. Non-tensor values are passed as-is in the result.
 
@@ -55,7 +55,7 @@
     group: object = dist.group.WORLD,
     dist_device: torch.device = torch.device("cpu"),
 ) -> Any:
-    """
+    r"""
     Either broadcast from master to the fleet (default),
     or use the src setting as the original rank.
     """
@@ -85,7 +85,7 @@
 
 
 class ZeroRedundancyOptimizer(Optimizer):
-    """
+    r"""
     This class wraps an arbitrary :class:`optim.Optimizer <torch.optim.Optimizer>`
     and shards its states across ranks in the group as described by
     ZeRO_. The optimizer instance in each rank is only responsible for
@@ -110,8 +110,11 @@
         group (``ProcessGroup``, optional): ``torch.distributed``
             ``ProcessGroup`` (default: ``group.WORLD`` initialized by
             :meth:`torch.distributed.init_process_group`).
-        bucket_cap (int): the size of the buffer used to batch the small parameter tensors,
-            in number of elements (default: 16M)
+        parameters_as_bucket_views (bool): when enabled, parameters will
+            be packed into larger buckets to speed up communication and
+            ``param.data`` fields will point to bucket views at different
+            offsets. When disabled, each individual parameter will be
+            communicated separately, but ``params.data`` will stay intact.
         **default: all trailing arguments will be forwarded to the given optimizer.
 
     Example::
@@ -120,7 +123,6 @@
         >>> from torch.distributed.optim import ZeroRedundancyOptimizer
         >>> from torch.nn.parallel import DistributedDataParallel as DDP
 
-<<<<<<< HEAD
         >>> model = nn.Sequential(*[nn.Linear(2000, 2000).to(rank) for _ in range(20)])
         >>> ddp = DDP(model, device_ids=[rank])
         >>> opt = ZeroRedundancyOptimizer(
@@ -130,22 +132,6 @@
         >>> )
         >>> ddp(inputs).sum().backward()
         >>> opt.step()
-=======
-    Arguments:
-        params (list of tensors):
-            parameters to be optimized
-    Keyword Args:
-        optim (torch.nn.Optimizer):
-            optimizer to shard
-
-        group (group):
-            torch.distributed group (default: group.WORLD)
-
-        parameters_as_bucket_views (bool):
-            whether to pack the parameters into bigger buckets, which speeds up communications.
-            If this is enabled, `params.data` should not be modified outside of ZeroRedundancyOptimizer.
-        **default: all trailing arguments will be forwarded to the requested optimizer
->>>>>>> b5ae8e69
 
     .. warning: ZeroRedundancyOptimizer is experimental and subject to change.
 
@@ -207,8 +193,8 @@
         self._param_to_index_cache.clear()
 
     def add_param_group(self, param_group: dict) -> None:
-        """
-        Add a param group to the :class:`Optimizer` s `param_groups`.
+        r"""
+        Add a param group to the :class:`Optimizer` s ``param_groups``.
 
         This can be useful when fine tuning a pre-trained network, as frozen
         layers can be made trainable and added to the :class:`Optimizer` as
@@ -239,7 +225,7 @@
                 self._setup_flat_buffers()
 
     def consolidate_state_dict(self, to: int = 0) -> None:
-        """
+        r"""
         Update the consolidated state_dict list, one per rank.
 
         Arguments:
@@ -308,7 +294,8 @@
                     )
 
     def partition_parameters(self) -> List[List[Dict]]:
-        """Partitions parameters across distributed data parallel ranks.
+        r"""
+        Partitions parameters across distributed data parallel ranks.
 
         Returns:
             a list of ``param_groups`` (which is a list of dict) where each
@@ -336,7 +323,8 @@
 
     @property
     def _per_device_params(self) -> Dict[torch.device, List[List[Parameter]]]:
-        """Sorted list of all the params, first per device then per rank.
+        r"""
+        Sorted list of all the params, first per device then per rank.
 
         Within a list params are sorted per number of elements to allow for an easy bucketing.
         """
@@ -360,7 +348,7 @@
 
     @property
     def _param_to_rank(self) -> Dict[torch.Tensor, int]:
-        """Look up table to match a given param with a data parallel rank"""
+        r"""Look up table to match a given param with a data parallel rank"""
         if len(self._param_rank_cache) == 0:
             for rank, param_groups in enumerate(self.partition_parameters()):
                 for param_group in param_groups:
@@ -370,7 +358,10 @@
 
     @property
     def _param_to_index(self) -> Dict[int, int]:
-        """Hash table in between parameter indices in the global optimizer scheme, and the actual params"""
+        r"""
+        Hash table in between parameter indices in the global optimizer scheme,
+        and the actual params.
+        """
         if len(self._param_to_index_cache) == 0:
             self._param_to_index_cache = {
                 id(p): i for i, p in enumerate(chain(*(g["params"] for g in self.param_groups)))
@@ -380,14 +371,18 @@
 
     @property
     def _index_to_param(self) -> Dict[int, torch.Tensor]:
-        """Hash table in between parameter indices in the global optimizer scheme, and the actual params"""
+        r"""
+        Hash table in between parameter indices in the global optimizer scheme,
+        and the actual params.
+        """
         if len(self._index_to_param_cache) == 0:
             self._index_to_param_cache = {i: p for i, p in enumerate(chain(*(g["params"] for g in self.param_groups)))}
 
         return self._index_to_param_cache
 
     def step(self, closure: Optional[Callable[[], float]] = None, **kwargs: Any) -> Optional[float]:
-        """Performs a single optimization step (parameter update).
+        r"""
+        Performs a single optimization step (parameter update).
 
         Arguments:
             closure (callable): A closure that reevaluates the model and
@@ -395,7 +390,8 @@
         Returns:
             optional loss, depends on the underlying optimizer
 
-        .. note: Any extra parameter is passed to the base optimizer as-is"""
+        .. note: Any extra parameter is passed to the base optimizer as-is
+        """
 
         # Check whether the model trainability graph changed
         trainable_mask = list(map(_is_trainable, self._all_params))
@@ -439,7 +435,8 @@
         return loss
 
     def load_state_dict(self, state_dict: Dict[str, Any]) -> None:
-        """Restore the global parameter groups as well as the shard.
+        r"""
+        Restore the global parameter groups as well as the shard.
 
         Arguments:
             state_dict (dict): optimizer state. Should be an object returned
@@ -462,7 +459,8 @@
         ZeroRedundancyOptimizer._sync_param_groups(self.param_groups, self.optim.param_groups)
 
     def local_state_dict(self) -> Dict:
-        """Gets this rank's ``state_dict``.
+        r"""
+        Gets this rank's ``state_dict``.
 
         Returns:
             The state of the optimizer as a :class:`dict`.
@@ -475,16 +473,19 @@
         return self.optim.state_dict()
 
     def state_dict(self) -> Dict[str, Any]:
-        """
+        r"""
         Returns:
-            the last known global optimizer state, which consist of a list of the shards.
+            the last known global optimizer state, which consist of a list of
+            the shards.
 
         .. warning:
-            If the state has not been consolidated, this returns a shard's worth, not the global state.
+            If the state has not been consolidated, this returns a shard's worth,
+            not the global state.
 
         .. warning:
-            Returning the global state is limited to the replica which was responsible for the consolidation.
-            The state may also not be up to date, depending on when `consolidate_state_dict` was last called.
+            Returning the global state is limited to the replica which was
+            responsible for the consolidation. The state may also not be up to
+            date, depending on when :meth:`consolidate_state_dict` was last called.
         """
 
         if len(self._all_states) == 0:
@@ -518,18 +519,19 @@
 
     @staticmethod
     def rank_local_state_dict(rank: int, state_dict: dict) -> dict:
-        """Returns the local_state_dict for a given rank.
+        r"""
+        Returns the local_state_dict for a given rank.
 
         Arguments:
-            rank (int): rank to get local_state_dict for
-            state_dict (dict): global state_dict
+            rank (int): rank to get ``local_state_dict`` for
+            state_dict (dict): global ``state_dict``
         """
         param_groups = state_dict["param_groups"][state_dict["partition"][rank][0] : state_dict["partition"][rank][1]]
         return {"state": state_dict["state"][rank], "param_groups": param_groups}
 
     @staticmethod
     def _sync_param_groups(source: List[Dict[Any, Any]], destination: List[Dict[Any, Any]]) -> None:
-        """Sync learning rate and other optimizer attributes (needed to support schedulers)."""
+        r"""Sync learning rate and other optimizer attributes (needed to support schedulers)."""
 
         for source_group, destination_group in zip(source, destination):
             # Sync everything but the parameters
@@ -537,9 +539,11 @@
                 destination_group[k] = source_group[k]
 
     def _setup_flat_buffers(self) -> None:
-        """Make all params which are on the same device and tied to the same rank views of a single buffer.
-        This is used at construction time, and anytime parameter trainability is changed (frozen or unfrozen) and
-        `_update_trainable` is called.
+        r"""
+        Make all params which are on the same device and tied to the same rank
+        views of a single buffer. This is used at construction time, and anytime
+        parameter trainability is changed (frozen or unfrozen) and
+        ``_update_trainable`` is called.
         """
 
         for device, per_rank_params in self._per_device_params.items():
@@ -577,8 +581,9 @@
                     self.buckets[device].append(torch.zeros(1, device=device))
 
     def _update_trainable(self) -> None:
-        """Updates the partitioning and communication patterns if the trainability (`requires_grad`)
-        of some parameters changed.
+        r"""
+        Updates the partitioning and communication patterns if the trainability
+        (``requires_grad``) of some parameters changed.
         """
 
         # Create the optim which will work on the param shard
