--- conflicted
+++ resolved
@@ -1368,8 +1368,7 @@
       "_jit_script_interface_compile",
       [](const std::string& qualifiedName,
          const ClassDef& classDef,
-<<<<<<< HEAD
-         ResolutionCallback rcb,
+         const ResolutionCallback& rcb,
          bool is_module,
          py::handle py_ignored_argment_names) {
         // Convert ignored_argument_names from a py::dict to C++ dictionary.
@@ -1392,16 +1391,8 @@
         get_python_cu()->define_interface(
             c10::QualifiedName(qualifiedName),
             classDef,
-            pythonResolver(std::move(rcb)),
+            pythonResolver(rcb),
             std::move(ignored_arg_names),
-=======
-         const ResolutionCallback& rcb,
-         bool is_module) {
-        get_python_cu()->define_interface(
-            c10::QualifiedName(qualifiedName),
-            classDef,
-            pythonResolver(rcb),
->>>>>>> a49e2c5c
             is_module);
       });
 
